--- conflicted
+++ resolved
@@ -614,7 +614,6 @@
         self.indicators_metatable = None
         self.observables_metatable = None
         self.metatable = None
-        self.key_indicators_df = self._load_key_indicators()
         self.capitals_map = self._load_capmap()
         
         # ================================================ #
@@ -644,20 +643,6 @@
         capmap = pd.read_csv(const.capmap_path).set_index("id") 
         return capmap
 
-<<<<<<< HEAD
-    def _load_key_indicators(self) -> pd.DataFrame:
-        """
-        Loads table of official MONET2039 key indicators
-        as defined on const.key_indicator_url
-
-        Returns
-        -------
-        key_indicators_df : pandas.DataFrame
-            List of MONET2030 key indicators
-        """
-
-        return pd.read_csv(const.key_indicators)
-=======
     def _scrape_keyindicators(self) -> pd.DataFrame:
         """
         List of official MONET2030 key indicators.
@@ -677,7 +662,6 @@
         key.get_table()
         key_indicators_table = key.table
         return key_indicators_table
->>>>>>> 3142750b
         
     async def _scrape_indicators_metatable(self) -> pd.DataFrame:
         """
@@ -755,7 +739,6 @@
 
         return raw_data
 
-<<<<<<< HEAD
     def _create_full_meta_table(self):
         """
         Create a table with all available
@@ -784,8 +767,6 @@
         
         self.metatable = full_meta_table
         
-=======
->>>>>>> 3142750b
     async def load(self) -> List[Tuple[str, Dict]]:
         """
         Scrapes all the web data including meta data
@@ -806,31 +787,8 @@
         self.key_indicators_table = self._scrape_keyindicators()
         
         # Step 2
-<<<<<<< HEAD
-        print("Getting observable information...")
-        observables_mt = await self._scrape_observables_metatable()
-        observables_mt = observables_mt.merge(self.capitals_map, 
-                                      left_on="indicator_id", right_on="id",
-                                      how="outer")
-        observables_mt = observables_mt[["dam_id",
-                                 "indicator_id",
-                                 "sdg",
-                                 "topic",
-                                 "indicator",
-                                 "observable",
-                                 "description",
-                                 "capital - primary",
-                                 "units",
-                                 "data_file_url"
-                                ]]
-        self.observables_metatable = observables_mt
-
-        # -- Combining meta_tables
-        self._create_full_meta_table()
-=======
         print("Getting indicator information...")
         self.indicators_metatable = await self._scrape_indicators_metatable()
->>>>>>> 3142750b
         
         # Step 3
         print("Getting observable information...")
