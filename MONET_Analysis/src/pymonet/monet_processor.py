--- conflicted
+++ resolved
@@ -703,10 +703,7 @@
             self.output.append({k: aux.deserialize_value(v) for k, v in loaded_dict.items()})
 
         self.additional_results["metric_id2name_map"] = pd.read_csv(self.current_stage_fpath / const.metric_id2name_fname)
-<<<<<<< HEAD
-=======
-            
->>>>>>> 7e712570
+
         print("-> done!")
 
     def _is_done(self) -> bool:
