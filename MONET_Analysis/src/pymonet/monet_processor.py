 # Std lib imports
import os
import json
from abc import ABC, abstractmethod
from collections import OrderedDict
from datetime import datetime as dt
from typing import Dict, List, Tuple, Any
from pathlib import Path

# 3rd party imports
import pandas as pd
import numpy as np
from matplotlib.figure import Figure
from matplotlib.axes._axes import Axes

from sklearn.preprocessing import StandardScaler

# Local imports
from pymonet import monet_aux as aux
from pymonet import monet_consts as const
from pymonet import monet_logger as logger
from sipi_da_utils import clean, impute, tsa, plot

class Processor(ABC):
    """
    Abstract base class from which each data
    transformation step for the MONE 2030 data
    analysis will be subclassed.

    A series of subclasses of the 'Processor' 
    ABC can be used to transform the MONET 2030
    indicator database downloaded in the form of
    ill-formatted excel spreadsheets from the www
    into nicely structured dataframes (which
    eventually are processed at different levels,
    including data cleaning, data imputation etc.)

    Attributes
    ----------
    input : Any
        Input data to be transformed.
        The format is different depending
        on the data processing stage.

    metatable : pandas.DataFrame
        DataFrame containing additional
        metainformation about each MONET
        2030 indicator.

    stage_name : int
        Enumerates the current stage.
        Starts counting from 1.
    
    Abstract methods
    ----------------
    _transform() -> None
    _read() -> None
    _save() -> None
    _is_done() -> bool:

    Concrete methods
    ----------------
    get_data(force: bool) -> None
    """
    def __init__(self, 
                 input_data: Any, 
                 indicator_table: pd.DataFrame|None,
                 metatable: pd.DataFrame, 
                 stage_id: int,
                 verbosity: int
                ):

        # Input data
        self.input = input_data
        self.indicators = indicator_table
        self.metatable = metatable
        self.stage_id = stage_id

        # Further variable declarations
        self.output: Any = None  # This will ultimately store the final result
        self.additional_results: Dict[str, Any] = dict()
        self.previous_stage_fpath: Path = const.processed_dir / f"stage_{stage_id-1}" if stage_id >= 1  else const.raw_dir
        self.current_stage_fpath: Path = const.processed_dir / f"stage_{stage_id}"
        self.log: Dict = dict()
        self.damid2obs_map: pd.DataFrame = metatable[["dam_id", "observable"]]\
                                                .set_index("dam_id")\
                                                .to_dict()["observable"]
        self.verbosity = verbosity

    @abstractmethod
    def _transform(self):
        pass
    
    @abstractmethod
    def _read(self):
        pass

    @abstractmethod
    def _save(self):
        pass

    @abstractmethod
    def _is_done(self) -> bool:
        pass

    def get_data(self, force: bool=False) -> Any:
        """
        Main method to transform data.
        
        Checks whether to read data from disk or 
        to compute it from previously executed
        transformation steps.

        Parameters
        ----------
        force : bool [default: False]
            If True, forces recreation/recomputation
            from previous data transformation stage
            even if current stage data is available
            on disk.

        Returns
        -------
        output : Any
            Data after application of current-stage
            transformation logic.
        """
        # Read data from disk if it already exists
        
        if (not force) & self._is_done():
            self._read()
    
        # Otherwise, transform the raw data
        else:
            self._transform()

        return self.output
    
class Stage1(Processor):
    """
    Convert raw data to json files.

    The raw data consists of a list of 2-tuples, the first
    element of which is the dam_id of the MONET 2030
    observable and the second is a dictionary representing
    the Excel spreadsheet (.xlsx) scraped from the WWW. These
    spreadsheets are not formatted in an analysis-friendly way.
    This class provides the functionality to convert these
    spreadsheets to json strings that can be used for
    further processing. The resulting json strings have the
    following structure:

    {
     "dam_id": dam_id,
     "observable": observable,
     "description": desc,
     "remark": remark,
     "data": df
    }

    Therefore, the json strings not only contain the actual
    indicator data but metadata as well.

    Class attributes
    ----------------
    c_name : str
        class name = "stage1"

    c_description : str
        ultra-short class description = "raw to observable-level json"

    Private Methods
    ---------------
    _return_worksheets(raw_spreadsheet: Dict[str, pandas.DataFrame]) -> List[str]
    _get_table_name(table: pandas.DataFrame) -> str
    _get_table_description(table: pandas.DataFrame) -> str
    _get_dataframe_and_remarks(table: pandas.DataFrame,
                               description: str
                               ) -> Tuple[pandas.DataFrame, str]
    _trf_single_file(dam_id: str, 
                     raw_spreadsheet: Dict[str, pandas.DataFrame]
                    ) -> Tuple[OrderedDict, str, datetime.datetime]
    _transform() -> None
    _read() -> None
    _save() -> None
    _is_done() -> bool
    
    Public Methods
    --------------
    get_data(force: bool) -> None
        Is defined in parent ABC "Processor"
    """
    c_name = "stage1"
    c_description = "raw to observable-level json"
    
    def _return_worksheets(self, raw_spreadsheet: Dict[str, pd.DataFrame]) -> List[str]:
        """
        Returns a list of work sheets in the spreadsheet
        self.raw_spreadsheet.

        Returns
        -------
        worksheets : List[str]
            List of work sheet names.
        """
        worksheets = list(raw_spreadsheet.keys())
        return worksheets

    def _get_table_name(self, table: pd.DataFrame) -> str:
        """
        Extracts the name of the MONET2030
        indicator from the datafile itself.

        The name is located in the top-left
        cell (coordinates 0,0).

        Parameters
        ----------
        table : pandas.DataFrame
            The tabel in the zeroth worksheet
            of self.raw_spreadsheet

        Returns
        -------
        table_name : str
            Name of the current table/observable
        """
        table_name = table.iloc[0,0]
        return table_name
        
    def _get_table_description(self, table: pd.DataFrame) -> str:
        """
        Extracts the description of the MONET2030
        indicator from the datafile itself.

        The name is located in the cell with
        coordinates (0,1).

        Parameters
        ----------
        table : pandas.DataFrame
            The tabel in the zeroth worksheet
            of self.raw_spreadsheet

        Returns
        -------
        table_description : str
            Description of the current table/observable
        """
        table_description = table.iloc[1,0]
        return table_description

    def _get_dataframe_and_remarks(self, 
                                   table: pd.DataFrame,
                                   description: str
                                  ) -> Tuple[pd.DataFrame, str]:
        """
        Extracts the actual data (as a dataframe)
        and possibly a remark from the table.

        Parameters
        ----------
        table : pandas.DataFrame
            The tabel in the zeroth worksheet
            of self.raw_spreadsheet

        description : str
            Description of the current table/observable

        Returns
        -------
        df : pandas.DataFrame
            DataFraem containing the actual data for the
            current observable.

        remark : str
            Remarks found at the end of the spreadsheet.
        """
        # Check if there actually is a description
        # or whether it's missing
        if description is np.nan:
            column_headers_row = 2
        else:
            column_headers_row = 3

        # Get all the column names for the current data set
        # They follow after the description and a blank line
        col_names = [v for v in table.iloc[column_headers_row,:].values if (v is not np.nan and len(v.strip())>0)]

        # Extract the data (at this point including additional
        # information and footers)
        df = table.iloc[column_headers_row+1:,:]

        # Now let's put in the column names we extracted
        # above.
        col_rename_dict = dict()
        col_rename_dict[df.columns[0]] = "year"
        for i in range(1, len(col_names)+1):
            col_rename_dict[df.columns[i]] = col_names[i-1]
        df = df.rename(col_rename_dict, axis=1)
        df = df.set_index("year")

        # Figure out where the actual data
        # ends and where the footer starts
        for cntr, idx in enumerate(df.index):
            if idx!=idx:
                stop = cntr
                break

        # Use this info to extract the remarks (footer)
        remark = " ".join([str(txt) for txt in df.index[stop:] if txt==txt])

        # Separate the actual data
        df = df.iloc[:stop,:]

        return df, remark

    def _trf_single_file(self, 
                         dam_id: str, 
                         raw_spreadsheet: Dict[str, pd.DataFrame]
                        ) -> Tuple[OrderedDict, str, dt]:
        """
        Extracts meta information from spreadsheet and
        singles out data.

        Each spreadsheet does not only contain the numeric indicator
        data but also additional meta information such as the name
        of the indicator, a description, potentially a remark etc.
        All this meta information must be stored separately from the
        data for it to be analysis-friendly. This separation is
        achieved in this method.

        Parameters
        ----------
        dam_id : str
            dam_id of the MONET 2030 observable reported on in
            the variable raw_spreadsheet.
            
        raw_spreadsheet : Dict[str, pd.DataFrame]
            Excel spreadsheet in the form of a python dictionary
            (i.e. key-value pairs). The keys correspond to the
            name of each worksheet and the values contain the
            actual table content.
            
        Returns
        -------
        stage1_data : OrderedDict
            Dictionary containing the data and meta data of
            the current indicator.
        
        file_name_root : str
            File name root used to store the processed version
            of the current data.
            
        proc_dt : dt
            Python timestamp at which the stage 1 data processing
            of the current spreadsheet was completed.
        """
        observable = self.damid2obs_map[int(dam_id)]
        file_name_root = f"m2030ind_damid_{dam_id.zfill(8)}"
        
        # Get a list of work sheets in the spreadsheet
        # self.raw_spreadsheet
        sheetnames = self._return_worksheets(raw_spreadsheet)

        # Extract the actual data table (which is the first sheet)
        table = raw_spreadsheet[sheetnames[0]]

        # Get the name
        name = self._get_table_name(table)

        # Get the description
        desc = self._get_table_description(table)

        # Get the actual data table and remarks
        df, remark = self._get_dataframe_and_remarks(table, desc)

        # Give the columns a name
        df.columns.name = name

        # Collect the stage-1-transformation results and
        # return
        stage1_data = OrderedDict({"dam_id": dam_id,
                                   "observable": observable,
                                   "description": desc,
                                   "remark": remark,
                                   "data": df
                                  })
        proc_dt = dt.now(tz=const.zurich_tz)

        return stage1_data, file_name_root, proc_dt

    def _transform(self):
        """
        Performs the stage 1 transformation of the
        MONET2030 data.

        Raises
        ------
        TypeError
            If self.input is not of type 'list'.
        """
        # Expects: input_data is List[Tuple[str, Dict[str, pd.DataFrame]]], i.e.
        # a list of 2-tuples each of which contains a dam_id as the first entry
        # and an actual dataframe/table as the second entry.
        if not isinstance(self.input, list):
            raise TypeError(f"self.input is of type '{type(self.input)}' but should be of type 'list'.")
        self.output = []

        # Setup logger
        processed_s1_log = logger.MonetLogger(["file_id",
                                               "file_name", 
                                               "file_hash", 
                                               "dam_id", 
                                               "processed_date",
                                               "processed_timestamp"
                                              ])

        for counter, (dam_id, raw_file) in enumerate(self.input):
            # Process current file
            stage1_data, fname_root, proc_dt = self._trf_single_file(dam_id, raw_file)
            
            # Make data available
            self.output.append(stage1_data)   

            # Serialize the processed data to json string
            serializable_data = {k: aux.serialize_value(v) for k, v in stage1_data.items()}

            # Write data to disk
            self._save(fname_root + ".json", serializable_data)
        
            # Collect logging info
            processed_hash = aux.json_hasher(json.dumps(serializable_data))
            processed_s1_log.update({"file_id": f"{dam_id}_p",
                                     "file_name": fname_root+".json", 
                                     "file_hash": processed_hash, 
                                     "dam_id": dam_id, 
                                     "processed_date": proc_dt.strftime(format="%Y-%m-%d"),
                                     "processed_timestamp": proc_dt.strftime(format="%H:%M:%S")})
    
            # Write log files
            processed_s1_log.write(const.log_file_processed_s1_data, index_key="file_id")
            self.log = pd.DataFrame(processed_s1_log.log_dict)
            
    def _read(self):
        """
        Read stage 1 data from disk if available.
        """
        if self.verbosity > 0:
            print("Reading stage-1-processed data from disk...")

        self.output = []
        sorted_json_files = sorted([file for file in (self.current_stage_fpath).glob("*.json")])
        for file in sorted_json_files:
            with open(file, 'r') as f:
                loaded_dict = json.load(f)

            self.output.append({k: aux.deserialize_value(v) for k, v in loaded_dict.items()})
            
        print("-> done!")

    def _is_done(self) -> bool:
        """
        Checks if stage 1 data is already available on disk
        or not.

        Returns
        -------
        is_done : bool
            True if data is available on disk. False if it
            is not.
        """
        n_files_expected = self.metatable["dam_id"].nunique()
        paths_exist = self.current_stage_fpath.exists()

        if self.verbosity > 0:
            print(f"paths_exist: {paths_exist}")
        dirs_not_empty = (len([f for f in (self.current_stage_fpath).glob("*.json")])==n_files_expected)

        if self.verbosity > 0:
            print(f"dirs_not_empty: {dirs_not_empty}")

        is_done = paths_exist & dirs_not_empty
        return is_done

    def _save(self, fname: str, jsonstr: str):
        """
        Writes stage-1-processed data (i.e. a json string)
        to disk.

        Parameters
        ----------
        fname : str
            Name of the file the data is written to.

        jsonstr : str
            JSON string containing the processed data.
        """
        dir_path = self.current_stage_fpath
        aux.json_dump(dir_path, fname, jsonstr)  
             
            
class Stage2(Processor):
    """
    Convert stage-1 JSON files to stage-2 JSON files.

    The JSON files created in stage 1 still contain data fields
    that potentially have multiple columns. If this is the case, 
    this means that the MONET 2030 observable has actually several
    sub-observables (called "metrics"). Stage 2 of the data
    processing pipeline creates a separate JSON file for each
    metric.
    
    The resulting json strings have the
    following structure:

    {
     "metric_id": str,
     "dam_id": str,
     "observable": str,
     "description": str, 
     "remark": str,
     "type": "metric"|"confidence interval",
     "data": pandas.DataFrame
    }

    Therefore, the stage-2 JSON strings not only contain the actual
    metric data but metadata as well.
    
    Class attributes
    ----------------
    c_name : str
        class name = "stage2"

    c_description : str
        ultra-short class description = "observable-level json to metric-level json"
        
    Private Methods
    ---------------
    _create_metric_dfs(obs_df: pandas.DataFrame) -> List[pandas.DataFrame]
    _transform() -> None
    _read() -> None
    _save() -> None
    _is_done() -> bool
    
    Public Methods
    --------------
    get_data(force: bool) -> None
        Is defined in parent ABC "Processor"
    """
    c_name = "stage2"
    c_description = "observable-level json to metric-level json"
    
    def _create_metric_dfs(self, obs_df: pd.DataFrame) -> List[pd.DataFrame]:
        """
        From a MONET2030 observable dataframe that 
        contains several columns (subobservables), 
        create one dataframe per metric/
        column.

        Parameters
        ----------
        obs_df : pandas.DataFrame
            DataFrame containing all the data
            for a specific MONET2030 observable.

        Returns
        -------
        subobs_df_list : List[pandas.DataFrame]
            List of single-column dataframes.
            Each dataframe contains data about
            one specific metric.
        """

        subobs_df_list = [] # metric
        ci95_df_list = []   # 95% confidence intervals
    
        # Iterate over all columns and create
        # a separate dataframe for each one
        for col_idx, col in enumerate(obs_df.columns):
            if "confidence interval" in col.lower():
                # Rename the column to integrate the actual observable name
                new_col_name = f"{col} ({obs_df.columns[col_idx-1]})"
                new_df = pd.DataFrame(index = obs_df.index, columns = [new_col_name])
                new_df[new_col_name] = obs_df.iloc[:, col_idx]
                ci95_df_list.append(new_df)
            else:
                subobs_df_list.append(obs_df[[col]])

        return subobs_df_list, ci95_df_list

    def _create_id2name_map(self, json_dict) -> pd.DataFrame:
        """
        Create a map from metric_ids to metric names.

        Parameters
        ----------
        json_dict : Dict
            Dictionary corresponding to the stage-2 JSON
            string for each MONET2030 metric.

        Returns
        -------
        id2name_map : pandas.DataFrame
            Dataframe mapping the metric IDs to the metric
            names (including some descriptions).
        """
        # Map metric IDs to corresponding metric names
        id2name_map = pd.DataFrame([{"metric_id": od["metric_id"], 
                                     "metric_name": f"{od["observable"]} [{od["data"].columns[0]}]", 
                                     "metric_description": od["description"]
                                    } for od in json_dict
                                   ]
                                  )
        metric_ids = set([mid for mid in id2name_map["metric_id"]])

        # Add capitals information
        id2name_map["dam_id"] = id2name_map["metric_id"].apply(lambda x: x[:8])
        id2name_map["dam_id"] = id2name_map["dam_id"].astype(int)
        id2name_map = id2name_map.merge(self.metatable[["dam_id", "capital - primary"]], on="dam_id")
        id2name_map = id2name_map.drop(["dam_id"], axis=1)

        if set([mid for mid in id2name_map["metric_id"]])!=metric_ids:
            raise ValueError(f"A metric ID was removed from id2name_map. It is missing the following IDs: {metric_ids-set([mid for mid in id2name_map["metric_id"]])}.")
        if not(id2name_map["capital - primary"].isna().any()):
            raise ValueError("There are still NULL capiitals in the id2name_map.")

        # remove duplicate 
        id2name_map = id2name_map.drop_duplicates(subset=["metric_id"], keep="last")
        id2name_map.drop_duplicates(inplace=True)
        return id2name_map.set_index("metric_id")

    def _transform(self):
        """
        Performs the stage 2 transformation of the
        MONET2030 data.
        """
        processed_s2_log = logger.MonetLogger(["file_id",
                                               "file_name", 
                                               "file_hash", 
                                               "dam_id", 
                                               "metric_id",
                                               "processed_date",
                                               "processed_timestamp"
                                              ])
    
        # Iterate over all columns and create
        # a separate dataframe for each one

        s2_trafo_results = []
        for i, stage1 in enumerate(self.input):           
            metric_df_list, ci95_df_list = self._create_metric_dfs(stage1["data"])
            
            for subobs_id, subobs in enumerate(metric_df_list):
                metric_dict = OrderedDict({"metric_id": str(stage1["dam_id"]).zfill(8) + chr(97+subobs_id)+"_metr",
                                           "dam_id": stage1["dam_id"],
                                           "observable": stage1["observable"],
                                           "description": stage1["description"], 
                                           "remark": stage1["remark"],
                                           "type": "metric",
                                           "data": subobs
                                          })
                proc_dt = dt.now(tz=const.zurich_tz)

                s2_trafo_results.append(metric_dict)

                serializable_metric = {k: aux.serialize_value(v) for k, v in metric_dict.items()}

                # Write processed data to json file
                fname = f"m2030ind_damid_{metric_dict["metric_id"]}.json"
                self._save(fname, serializable_metric)

                processed_hash = aux.json_hasher(json.dumps(serializable_metric))
                processed_s2_log.update({"file_id": f"{metric_dict["metric_id"]}",
                                         "file_name": fname, 
                                         "file_hash": processed_hash, 
                                         "dam_id": stage1["dam_id"], 
                                         "metric_id": metric_dict["metric_id"],
                                         "processed_date": proc_dt.strftime(format="%Y-%m-%d"),
                                         "processed_timestamp": proc_dt.strftime(format="%H:%M:%S")})
                
            for ci_id, ci in enumerate(ci95_df_list):
                ci_dict = OrderedDict({"metric_id": str(stage1["dam_id"]).zfill(8) + chr(97+ci_id)+"_ci",
                                       "dam_id": stage1["dam_id"],
                                       "observable": stage1["observable"],
                                       "description": stage1["description"], 
                                       "remark": stage1["remark"],
                                       "type": "confidence interval",
                                       "data": ci
                                    })
                proc_dt = dt.now(tz=const.zurich_tz)
                
                s2_trafo_results.append(ci_dict)

                serializable_ci = {k: aux.serialize_value(v) for k, v in ci_dict.items()}

                # Write processed data to json file
                fname = f"m2030ind_damid_{ci_dict["metric_id"]}.json"
                self._save(fname, serializable_ci)

                # Collect logging info
                processed_hash = aux.json_hasher(json.dumps(serializable_ci))
                processed_s2_log.update({"file_id": f"{ci_dict["metric_id"]}",
                                         "file_name": fname, 
                                         "file_hash": processed_hash, 
                                         "dam_id": stage1["dam_id"], 
                                         "metric_id": ci_dict["metric_id"],
                                         "processed_date": proc_dt.strftime(format="%Y-%m-%d"),
                                         "processed_timestamp": proc_dt.strftime(format="%H:%M:%S")})
    

        metric_id2name_map = self._create_id2name_map(s2_trafo_results)
        # Save id-to-name map
        metric_id2name_map.to_csv(self.current_stage_fpath / const.metric_id2name_fname)
        
        # Make data available
        self.output = s2_trafo_results
        self.additional_results["metric_id2name_map"] = metric_id2name_map
    
        # Write log files
        processed_s2_log.write(const.log_file_processed_s2_data, index_key="file_id")
        self.log = pd.DataFrame(processed_s2_log.log_dict)

    def _read(self):
        """
        Read stage 2 data from disk if available.
        """
        if self.verbosity > 0:
            print("Reading stage-2-processed data from disk...")
        self.output = []
        sorted_json_files = sorted([file for file in (self.current_stage_fpath).glob("*.json")])
        for file in sorted_json_files:
            with open(file, 'r') as f:
                loaded_dict = json.load(f)

            self.output.append({k: aux.deserialize_value(v) for k, v in loaded_dict.items()})

        self.additional_results["metric_id2name_map"] = pd.read_csv(self.current_stage_fpath / const.metric_id2name_fname).set_index("metric_id")

        print("-> done!")

    def _is_done(self) -> bool:
        """
        Checks if stage 2 data is already available on disk
        or not.

        Returns
        -------
        is_done : bool
            True if data is available on disk. False if it
            is not.
        """
        n_dam_ids = self.metatable["dam_id"].nunique()
        paths_exist = self.current_stage_fpath.exists()

        if self.verbosity > 0:
            print(f"paths_exist: {paths_exist}")
        dirs_not_empty = (len([f for f in (self.current_stage_fpath).glob("*.json")])>=n_dam_ids)

        if self.verbosity > 0:
            print(f"dirs_not_empty: {dirs_not_empty}")

        is_done = paths_exist & dirs_not_empty
        return is_done

    def _save(self, fname, jsonstr):
        """
        Writes stage-2-processed data (i.e. a json string)
        to disk.

        Parameters
        ----------
        fname : str
            Name of the file the data is written to.

        jsonstr : str
            JSON string containing the processed data.
        """
        dir_path = self.current_stage_fpath
        aux.json_dump(dir_path, fname, jsonstr)


class Stage3(Processor):
    """
    Consolidates the time series and confidence
    interval data stored in several JSON files
    (after stage 2) into two dataframes (one for
    the time series data, one for the confidence
    intervals).

    Each time series and confidence intervals set
    translates to a column in the respective data-
    frame. The rows of the dataframes correspond
    to the year in which the metric/confidence
    interval was measured.

    These dataframes do not contain any meta-data.
    
    Class attributes
    ----------------
    c_name : str
        class name = "stage3"

    c_description : str
        ultra-short class description = "compactify metric-level json to pandas.DataFrame"
        
    Private Methods
    ---------------
    _standardize_colnames(df: pandas.DataFrame, metric_id: str|List[str]) -> pandas.DataFrame
    _integerize_year_ranges(df: pandas.DataFrame) -> pandas.DataFrame:
    _transform() -> None
    _read() -> None
    _save() -> None
    _is_done() -> bool

    Public Methods
    --------------
    compactify() -> Tuple[pandas.DataFrame, pandas.DataFrame]
    """
    c_name = "stage3"
    c_description = "compactify metric-level json to pandas.DataFrame"
    
    def _standardize_colnames(self, df: pd.DataFrame, metric_id: str|List[str]) -> pd.DataFrame:
        """
        Standardizes column names by mapping the current column
        name to the corresponding unique metric ID.
        """
        df = df.copy()
        
        # harmonize data types
        if isinstance(metric_id,str):
            metric_id = [metric_id]

        if len([c for c in df.columns])!=len(metric_id):
            display(df)
            print("df.columns:", df.columns)
            print("metric_id", metric_id)
            raise ValueError("len(df) and len(metric_id) must be identical, or, "
                             + "if metric_id is a string, then df can only have a "
                             + "single column."
                            )

        for col, mid in zip(df.columns, metric_id):
            df.rename({col: mid}, axis=1, inplace=True)

        return df.copy()
        
    def _integerize_year_ranges(self, df: pd.DataFrame) -> pd.DataFrame:
        """
        Integerizes year ranges, i.e. year ranges such as
        "1996/2000" are mapped to 1996.
        """
        df = df.copy()
        if any(["/" in str(idx) for idx in df.index]):
            df.index = [int(idx.split("/")[0].strip()) for idx in df.index]
        
        df.index = df.index.astype(int)
        df.index.name = "year"

        return df
        
    def compactify(self) -> Tuple[pd.DataFrame, pd.DataFrame]:
        """
        Compactify all metrics from stage-2-processing
        into a single table.
        """
        # Split metrics from confidence intervals
        metrics = [d for d in self.input if d["metric_id"].endswith("metr")]
        cis = [d for d in self.input if d["metric_id"].endswith("ci")]
        
        metr_df_list = []
        ci_df_list = []
        for metric_dict in metrics:
            data = metric_dict["data"]
            data = self._standardize_colnames(data, metric_dict["metric_id"])
            data = self._integerize_year_ranges(data)
            metr_df_list.append(data.copy())

        for ci_dict in cis:
            data = ci_dict["data"]
            data = self._standardize_colnames(data, ci_dict["metric_id"])
            data = self._integerize_year_ranges(data)
            ci_df_list.append(data)
        
        compact_metric_df = metr_df_list[0]
        for df in metr_df_list[1:]:
            if df.columns[0] in compact_metric_df.columns:
                continue
            compact_metric_df = compact_metric_df.merge(df, how="outer", left_index=True, right_index=True)

        compact_ci_df = ci_df_list[0]
        for df in ci_df_list[1:]:
            if df.columns[0] in compact_ci_df.columns:
                continue
            compact_ci_df = compact_ci_df.merge(df, how="outer", left_index=True, right_index=True)

        return compact_metric_df, compact_ci_df

    def _transform(self):
        """
        Performs the stage 3 transformation of the
        MONET2030 data.

        The actual data from the stage-2 JSON files
        is consolidated into two pandas.DataFrames:
        one containing the actual metric values, the
        other containing 95% confidence intervals.
        In this step all meta-information is ignored.
        In both dataframes each column refers to a
        specific metric and each row to a year.
        """
        compact_metrics, compact_cis = self.compactify()
        compact_metrics.columns = [c.zfill(14) for c in compact_metrics.columns]
        compact_cis.columns = [c.zfill(14) for c in compact_cis.columns]

        compact_metrics.index.name = "year"
        compact_cis.index.name = "year"
        
        # Make data available
        
        self.output = compact_metrics
        self.additional_results["confidence_intervals"] = compact_cis

        # Write processed data to csv files
        self._save(const.compact_metrics_filename, compact_metrics)
        self._save(const.compact_cis_filename, compact_cis)
        
        print("-> done!")

    def _read(self):
        """
        Read stage 3 data from disk if available.
        """
        if self.verbosity > 0:
            print("Reading stage-3-processed data from disk...")
            
        metr_df = pd.read_csv(self.current_stage_fpath / const.compact_metrics_filename)
        ci_df = pd.read_csv(self.current_stage_fpath / const.compact_cis_filename)

        metr_df.set_index("year", inplace=True)
        ci_df.set_index("year", inplace=True)
        
        self.output = metr_df
        self.additional_results["confidence_intervals"] = ci_df
        
        print("-> done!")

    def _is_done(self) -> bool:
        """
        Checks if stage 3 data is already available on disk
        or not.

        Returns
        -------
        is_done : bool
            True if data is available on disk. False if it
            is not.
        """
        paths_exist = self.current_stage_fpath.exists()

        if self.verbosity > 0:
            print(f"paths_exist: {paths_exist}")
        dirs_not_empty = (len([f for f in (self.current_stage_fpath).glob("*.csv")])==2)

        if self.verbosity > 0:
            print(f"dirs_not_empty: {dirs_not_empty}")

        is_done = paths_exist & dirs_not_empty
        return is_done

    def _save(self, fname, df):
        """
        Writes stage-3-processed data (i.e. a pandas.DataFrame)
        to disk.

        Parameters
        ----------
        fname : str
            Name of the file the data is written to.

        df : pandas.DataFrame
            DataFrame containing the MONET2030 time series data.
        """
        dirpath = self.current_stage_fpath
        dirpath.mkdir(parents=True, exist_ok=True)
        df.to_csv(dirpath / fname)


class MonetDataCleaning(Processor):
    """
    Data cleaning functionality.

    Run through a set of different data cleaning
    steps as explained in more detail in the
    docstring of the _transform method.
    
    Class attributes
    ----------------
    c_name : str
        class name = "Data cleaner"

    c_description : str
        ultra-short class description = "Perform generic and dataset-specific cleaning steps"
        
    Private methods
    ---------------
    _find_relevant_metrics(metrics_df: pandas.DataFrame) -> pandas.DataFrame
    _transform() -> None
    _read() -> None
    _save() -> None
    _is_done() -> bool
    """
    c_name = "Data cleaner"
    c_description = "Perform generic and dataset-specific cleaning steps"
    
    def _find_relevant_metrics(self, metrics_df: pd.DataFrame) -> pd.DataFrame:
        """
        Filter for metrics that are relevant for agenda2030.

        The list of MONET2030 indicators contains a flag whether
        or not the indicators are agenda2030-relevant. Based on
        this list, this method infers if the corresponding observables
        and ultimately metrics are agend2030-relevant or not.

        Parameters
        ----------
        metrics_df : pandas.DataFrame
            A pandas.DataFrame containing all the MONET2030 metrics
            (time series) as columns and the years at which these
            time series were measured as rows.

        Returns
        -------
        relevant_metrics_df : pandas.DataFrame
            A pandas.DataFrame containing the time series of only
            the agenda2030-relevant metrics.

        Raises
        ------
        ValueError
            If the consistency check fails (implying a bug).
        """
        # Merge the indicator table with the meta table (observables-level)
        # in order to map which observables are agenda2030-relevant
        complete_meta_df = self.indicators.merge(self.metatable, left_on="id", right_on="indicator_id")

        # Now filter out all observables that are *not* agenda2030-relevant
        irrelevant_observables = set(complete_meta_df.loc[complete_meta_df["agenda2030_relevant"]==0, "dam_id"].values)

        # Based on the irrelevant observables, derive the irrelevant metrics
        irrelevant_metrics = [c for c in metrics_df.columns if int(c.split("_")[0][:-1]) in irrelevant_observables]

        # Consistency check
        if set([int(m.split("_")[0][:-1]) for m in irrelevant_metrics]) != set(irrelevant_observables):
            raise ValueError("Mismatch in irrelevant observables --> There is a bug in the code of the _find_irrelevant_metrics method!")

        # Drop all those irrelevant metrics, resulting in a dataframe
        # that only contains the relevant ones.¨
        relevant_metrics_df = metrics_df.drop(irrelevant_metrics, axis=1).copy()

        # For the sake of completeness, also create a dataframe containing
        # the irrelevant metrics. This dataframe can be kept for book
        # keeping and analysis purposes.
        irrelevant_metrics_df = metrics_df[irrelevant_metrics]
        
        return relevant_metrics_df, irrelevant_metrics_df
        
    def _transform(self):
        """
        Clean the data.

        First, a dataset-specific cleaning step is performed
        in which only the metrics (columns) are retained that
        are agenda2030-relevant.

        Next, a series of generic data cleaning steps is
        performed:
        - de-duplication of rows
        - removal of columns that have constant values
        - application of a time window filter keeping only rows
          corresponding to years inside that time window
        - removal of columns that do not contain a minimum
          number of data points (sparse columns)
        """
        assert self.input.index.name == "year"
        
        # Perform dataset-specific cleaning
        relevant_metrics_df, irrelevant_metrics_df = self._find_relevant_metrics(self.input)
        self.additional_results["irrelevant_metrics"] = irrelevant_metrics_df

        # Perform generic cleaning steps
        year_min = 1900
        year_max = 2025
        min_data_points = 10
        cleaner = clean.DataCleaner(relevant_metrics_df, verbose=self.verbosity)
        duplicated_rows = cleaner.drop_duplicates()
        constant_cols = cleaner.remove_constant_columns()
        outside_years = cleaner.apply_time_filter(min_year = year_min, max_year = year_max)
        sparse_cols = cleaner.drop_sparse_columns(n_notnull_min = min_data_points)

        # Make data available
        cleaner.df.index.name = "year"
        self.output = cleaner.df
        self.additional_results["duplicated_rows"] = duplicated_rows
        self.additional_results["constant_cols"] = pd.Series(constant_cols, name="constant columns")
        self.additional_results["outside_years"] = pd.Series(outside_years, name=f"years outside [{year_min}, {year_max}]")
        self.additional_results["sparse_cols"] = pd.Series(sparse_cols, name=f"sparse columns (<{min_data_points} data points)")

        # Write processed data to csv files
        self._save(const.clean_data_fname, cleaner.df)
        self._save(const.irrelevant_metrics_fname, self.additional_results["irrelevant_metrics"]) 
        self._save(const.duplicated_rows_fname, self.additional_results["duplicated_rows"])
        self._save(const.constant_cols_fname, self.additional_results["constant_cols"])
        self._save(const.sparse_cols_fname, self.additional_results["sparse_cols"])
        
        [root, extension] = const.outside_years_fname.split(".")
        self._save(f"{root}_{year_min}to{year_max}.{extension}", self.additional_results["outside_years"])
        
        
    def _read(self):
        """
        Read clean data from disk if available.
        """
        if self.verbosity > 0:
            print("Reading clean data from disk...")

        self.output = pd.read_csv(self.current_stage_fpath / const.clean_data_fname).set_index("year")
        self.additional_results["irrelevant_metrics"] = pd.read_csv(self.current_stage_fpath / const.irrelevant_metrics_fname).set_index("year")
        self.additional_results["duplicated_rows"] = pd.read_csv(self.current_stage_fpath / const.duplicated_rows_fname).set_index("year")
        self.additional_results["constant_cols"] = pd.read_csv(self.current_stage_fpath / const.constant_cols_fname)
        self.additional_results["sparse_cols"] = pd.read_csv(self.current_stage_fpath / const.sparse_cols_fname)
        
        [root, extension] = const.outside_years_fname.split(".")
        outside_years_fname = [f for f in self.current_stage_fpath.glob('**') if root in f.as_posix()][0]
        self.additional_results["outside_years"] = pd.read_csv(outside_years_fname)

        print("-> done!")

    def _is_done(self) -> bool:
        """
        Checks if stage 1 data is already available on disk
        or not.

        Returns
        -------
        is_done : bool
            True if data is available on disk. False if it
            is not.
        """
        paths_exist = self.current_stage_fpath.exists()

        if self.verbosity > 0:
            print(f"paths_exist: {paths_exist}")
        dirs_not_empty = (len([f for f in (self.current_stage_fpath).glob("*.csv")])>=1)

        if self.verbosity > 0:
            print(f"dirs_not_empty: {dirs_not_empty}")

        is_done = paths_exist & dirs_not_empty
        return is_done

    def _save(self, fname: str, df: pd.DataFrame):
        """
        Writes cleaned data (i.e. a pandas.DataFrame)
        to disk.

        Parameters
        ----------
        fname : str
            Name of the file the data is written to.

        df : pandas.DataFrame
            DataFrame containing the MONET2030 time series data.
        """
        dirpath = self.current_stage_fpath
        dirpath.mkdir(parents=True, exist_ok=True)
        df.to_csv(dirpath / fname) 


class MonetDataImputer(Processor):
    """
    Data imputation functionality.

    Imputing missing values through simple linear
    interpolation will lead to introduction of additional
    spurious correlations (i.e. it would completely defeat
    the point). Therefore, we'll have to resort to a more
    sophisticated data imputation techniques: we'll use
    Gaussian Process (GP) Models to model the time series
    that can be evaluated on a common time grid for all
    time series. GPs are a good choice because they come
    with uncertainty information.

    Class attributes
    ----------------
    c_name : str
        class name = "Data imputer"

    c_description : str
        ultra-short class description = "Impute data (only interpolation, no extrapolation)"

    Private methods
    ---------------
    _transform() -> None
    _read() -> None
    _save() -> None
    _is_done() -> bool
    """    
    c_name = "Data imputer"
    c_description = "Impute data (only interpolation, no extrapolation)"
    
    def _determine_imputed(self, row: pd.Series) -> bool:
        # Step 1: If the value in interp_tracker is null, it can't be interpolated
        if pd.isnull(row["value"]):
            return False
        
        year = row["year"]
        metric = row["metric"]
        
        # Step 2: If value exists in monet_clean, it's not interpolated
        if year in self.input.index and metric in self.input.columns:
            monet_value = self.input.at[year, metric]
            if pd.notnull(monet_value):
                return False
        
        # Step 3: If monet_clean value is missing but interp_tracker["value"] exists => interpolated
        return True
        
    def _transform(self):
        """
        Impute the data on a common time grid.

        Originally, all time series are measured on
        their very own time grid. In order to make
        them comparable, all these time grids need
        to be aligned. After running through this
        transformation step, every time series will
        have a value for every year between its
        first and last year of measurement.
        """
        assert self.input.index.name == "year"
        
        # Perform data imputation using Gaussian Processes
        di = impute.DataImputer(self.input)
        di.fit_gp()

        # Read out interpolation results
        monet_interp = di.gp_means
        monet_envlp = di.gp_stds
        
        # Create book keeping tables that keep track
        # of which values were measured and which
        # ones were imputed.
        interp_tracker = monet_interp.reset_index()\
                                   .rename({"index": "year"}, axis=1)\
                                   .melt(id_vars="year", 
                                         var_name='metric',
                                         value_name='value'
                                        )
        interp_tracker["imputed"] = False
        interp_tracker["method"] = "GPR"
        
        # Apply the logic
        interp_tracker["imputed"] = interp_tracker.apply(self._determine_imputed, axis=1)

        # Make data available
        monet_interp.index.name = "year"
        self.output = monet_interp
        self.additional_results["uncertainty_envelopes"] = monet_envlp
        self.additional_results["uncertainty_envelopes"].index.name = "year"
        self.additional_results["interp_tracker"] = interp_tracker

        # Write processed data to csv files
        self._save(const.interp_data_fname, monet_interp)
        self._save(const.envlp_data_fname, monet_envlp)
        self._save(const.interp_tracker_fname, interp_tracker)
        
    def _read(self):
        """
        Read imputed data from disk if available.
        """
        if self.verbosity > 0:
            print("Reading imputed data from disk...")

        self.output = pd.read_csv(self.current_stage_fpath / const.interp_data_fname).set_index("year")
        self.additional_results["uncertainty_envelopes"] = pd.read_csv(self.current_stage_fpath / const.envlp_data_fname).set_index("year")
            
        print("-> done!")

    def _is_done(self) -> bool:
        """
        Checks if imputed data is already available on disk
        or not.

        Returns
        -------
        is_done : bool
            True if data is available on disk. False if it
            is not.
        """
        paths_exist = self.current_stage_fpath.exists()

        if self.verbosity > 0:
            print(f"paths_exist: {paths_exist}")
        dirs_not_empty = (len([f for f in (self.current_stage_fpath).glob("*.csv")])==3)

        if self.verbosity > 0:
            print(f"dirs_not_empty: {dirs_not_empty}")

        is_done = paths_exist & dirs_not_empty
        return is_done

    def _save(self, fname: str, df: pd.DataFrame):
        """
        Writes imputed data (i.e. a pandas.DataFrame)
        to disk.

        Parameters
        ----------
        fname : str
            Name of the file the data is written to.

        df : pandas.DataFrame
            DataFrame containing the MONET2030 time series data.
        """
        dirpath = self.current_stage_fpath
        dirpath.mkdir(parents=True, exist_ok=True)
        df.to_csv(dirpath / fname)

        
class MonetTSDecomposer(Processor):
    """
    Take a set of time series (stored as columns
    in a pandas.DataFrame) and decompose it into
    a trend and residuals.

    Class attributes
    ----------------
    c_name : str
        class name = "Time Series Decomposer"

    c_description : str
        ultra-short class description = "Decompose time 
        series into trend and residuals (no seasonality)"

    Private methods
    ---------------
    _transform() -> None
    _read() -> None
    _save() -> None
    _is_done() -> bool
    """
    c_name = "Time Series Decomposer"
    c_description = "Decompose time series into trend and residuals (no seasonality)"
    
    def _year2date(self, df: pd.DataFrame) -> pd.DataFrame:
        """
        Convert integer years to actual dates
        according to the rule

        1950 -> 1950-01-01
        1993 -> 1993-01-01
        2012 -> 2012-01-01

        Parameter
        ---------
        df : pandas.DataFrame
            A pandas.DataFrame containing one or several
            time series in its columns and a row index
            of dtype int.

        Returns
        -------
        df : pandas.DataFrame
            The same pandas.DataFrame as in the input but
            now the row index has an actualy datetime dtype.
        """
        df.index = tsa.fractional_years_to_datetime(df.index)
        return df
        
    def _transform(self):
        """
        Perform time series decomposition.
        """
        assert self.input.index.name == "year"
        
        ts_data = self._year2date(self.input.copy())

        ts_analyzer = tsa.TSAnalyzer(ts_data)
        residuals = ts_analyzer.decompose()
        residuals.index.name = "date"
        
        # Make data available
        self.output = residuals
        self.additional_results["trend"] = ts_analyzer.trend
        self.additional_results["optimal_stls"] = ts_analyzer.optimal_stl_df.set_index("metric")
        self.additional_results["pvalues_df"] = ts_analyzer.pvalues_df

        # Write processed data to csv files
        self._save(const.residuals_fname, ts_analyzer.residuals)
        self._save(const.trends_fname, ts_analyzer.trend)
        self._save(const.optimal_stl_info_fname, ts_analyzer.optimal_stl_df)
        self._save(const.p_values_fname, ts_analyzer.pvalues_df)

        print("-> done!")
    
    def _read(self):
        """
        Read imputed data from disk if available.
        """
        if self.verbosity > 0:
            print("Reading imputed data from disk...")

        self.output = pd.read_csv(self.current_stage_fpath / const.residuals_fname, 
                                                        parse_dates=["date"]
                                                       ).set_index("date")
        self.additional_results["trends"] = pd.read_csv(self.current_stage_fpath / const.trends_fname, 
                                                        parse_dates=["date"]
                                                       ).set_index("date")
        self.additional_results["p_values"] = pd.read_csv(self.current_stage_fpath / const.p_values_fname).set_index("metric")
        self.additional_results["optimal_stl"] = pd.read_csv(self.current_stage_fpath / const.optimal_stl_info_fname).set_index("metric")
        
        print("-> done!")

    def _is_done(self) -> bool:
        """
        Checks if imputed data is already available on disk
        or not.

        Returns
        -------
        is_done : bool
            True if data is available on disk. False if it
            is not.
        """
        paths_exist = self.current_stage_fpath.exists()

        if self.verbosity > 0:
            print(f"paths_exist: {paths_exist}")
        dirs_not_empty = (len([f for f in (self.current_stage_fpath).glob("*.csv")])==4)

        if self.verbosity > 0:
            print(f"dirs_not_empty: {dirs_not_empty}")

        is_done = paths_exist & dirs_not_empty
        return is_done

    def _save(self, fname: str, df: pd.DataFrame):
        """
        Writes resulting data from time series 
        decomposition to disk.

        Parameters
        ----------
        fname : str
            Name of the file the data is written to.

        df : pandas.DataFrame
            DataFrame containing the MONET2030 time series data.
        """
        dirpath = self.current_stage_fpath
        dirpath.mkdir(parents=True, exist_ok=True)
        df.to_csv(dirpath / fname)

class MonetDataScaler(Processor):
    """
    Standardize time series data (standardization = subtract
    mean value and scale to unit standard deviation). The
    resulting values are thus z-scores (normally distributed).

    Class attributes
    ----------------
    c_name : str
        class name = "Data scaler"

    c_description : str
        ultra-short class description = "Standard scaling data"

    Private methods
    ---------------
    _transform() -> None
    _read() -> None
    _save() -> None
    _is_done() -> bool
    """
    c_name = "Data scaler"
    c_description = "Standard scaling data"
    
    def _std_scale(self, data: pd.DataFrame) -> pd.DataFrame:
        """
        Standardized the input data.

        Input data is converted into z-scores.

        Parameters
        ----------
        data : pandas.DataFrame
            Input data

        Returns
        -------
        z_scores : pandas.DataFrame
            Standardized data
        """
        # Initialize and run scaler
        z_scaler = StandardScaler()
        z_scores = z_scaler.fit_transform(data)

        # Turn output into pandas.DataFrame
        z_scores_df = pd.DataFrame(z_scores, index=data.index, columns=data.columns)
        
        return z_scores_df
        
    def _transform(self):
        """
        Perform data scaling.
        """
        assert self.input.index.name == "date"
        
        normalized_residuals = self._std_scale(self.input)
        

        # Make data available
        self.output = normalized_residuals
        # self.additional_results["normalized_ts"] = normalized_timeseries
        
        # Write processed data to csv files
        self._save(const.scaled_resids_fname, normalized_residuals)
        #self._save(const.scaled_ts_fname, normalized_timeseries)

        print("-> done!")
    
    def _read(self):
        """
        Read imputed data from disk if available.
        """
        if self.verbosity > 0:
            print("Reading imputed data from disk...")

        self.output = pd.read_csv(self.current_stage_fpath / const.scaled_resids_fname, 
                                                        parse_dates=["date"]
                                                       ).set_index("date")
        #self.additional_results["scaled_time_series"] = pd.read_csv(self.current_stage_fpath / const.scaled_ts_fname).set_index("date")

        print("-> done!")

    def _is_done(self) -> bool:
        """
        Checks if scaled data is already available on disk
        or not.

        Returns
        -------
        is_done : bool
            True if data is available on disk. False if it
            is not.
        """
        paths_exist = self.current_stage_fpath.exists()

        if self.verbosity > 0:
            print(f"paths_exist: {paths_exist}")
        dirs_not_empty = (len([f for f in (self.current_stage_fpath).glob("*.csv")])>=1)

        if self.verbosity > 0:
            print(f"dirs_not_empty: {dirs_not_empty}")

        is_done = paths_exist & dirs_not_empty
        return is_done

    def _save(self, fname: str, df: pd.DataFrame):
        """
        Writes resulting data from time series 
        decomposition to disk.

        Parameters
        ----------
        fname : str
            Name of the file the data is written to.

        df : pandas.DataFrame
            DataFrame containing the MONET2030 time series data.
        """
        dirpath = self.current_stage_fpath
        dirpath.mkdir(parents=True, exist_ok=True)
        df.to_csv(dirpath / fname)
    
    
class TransformationPipeline(object):
    """
    Put all the data transformation steps into a
    streamlined pipeline, which offers a very clean
    and easy-to-use interface through the "run"
    method.

    The pipeline is built as a stack of all transformation
    stages. The "run" method is built with checkpointing
    and resuming intelligence, i.e. the code checks
    automatically what the latest transformation stage
    stored on disk is, loads that data and only runs
    the remaining steps. A user is, however, able to 
    force the recomputation of transformations via
    the force_stage argument. Notice that all stage
    following the stage passed in the force_stage argument
    will always be recomputed, too. Therefore, setting
    force_stage=1 causes a complete recomputation of all
    data transformation steps.

    Parameters
    ----------
    raw_data : List[Tuple[str, Dict]]
        Contains the raw MONET2030 data as downloaded
        from the www. The tuples are of the format
        (dam_id, excel_spreadsheet), where the excel
        spreadsheet is a dictionary with (sheet_name,
        data table) as key-value pairs.
        
    metatable : pandas.DataFrame
        Contains the metainformation about the each
        metric.

    Optionals
    ---------
    force_stage : int [default = 0]
        Integer (>=0) indicating if at all and if so
        from which stage onwards the data transformation
        is shall be force-recomputed.

        Explanation of behaviour:
        force_stage = 0: no transformation is force-recomputed
        force_stage = i (>0): all stages >=i are force-recomputed

        Notice that this means that if force_stage = 1,
        then all stages are recomputed.
        
    verbosity : int [default = 0] 
        Defines how verbose the output is. 0 means only the bare
        minimum of output is print to std out. The higher the
        value, the more output will be written to std out.

    Attributes
    ----------
    self.raw : List[Tuple[str, Dict]]
        See parameter raw_data.
        
    self.metatable : pandas.DataFrame
        See parameter metatable.
        
    self.stages : List[Processor]
        Contains the stack of all data transformation stages
        (subclasses of Processor class)
        
    self.n_stages : int
        Length of self.stages, number of stages in transformation
        pipeline
        
    self.verbosity : int
        See optional parameter verbosity.

    self.force_stage : int
        See parameter force_stage
        
    self.force_dict : Dict[int, bool]
        A dictionary containing boolean values indicating
        which transformation stages will be force-recomputed.
        Depends on optional parameter force_stage.

        Behavior:
        force_stage = 1 => force_dict = {1: True, 2: True, 3: True, ...}
        force_stage = 2 => force_dict = {1: False, 2: True, 3: True, ...}
        force_stage = 3 => force_dict = {1: False, 2: False, 3: True, ...}

        
    Private methods
    ---------------
    _run_stage(index: int) -> Any

    Public methods
    --------------
    resume() -> pd.DataFrame
        Trigger resuming of transformation pipeline.

    run() -> pd.DataFrame
        Trigger execution of transformation pipeline.
    """
    def __init__(self, 
                 raw_data: List[Tuple[str, Dict]],
                 indicator_table: pd.DataFrame,
                 metatable: pd.DataFrame,
                 force_stage: int = 0,
                 verbosity: int = 0):
        self.raw_data = raw_data
        self.metatable = metatable

        # Next define the list of data transformation
        # steps:

        # Stage 1: Separation of data and meta information
        #          --> Converts xlsx files containing both 
        #              time series data an meta information
        #              into JSON files that cleanly separate
        #              the meta information from the data.
        # Stage 2: Creation of individual metrics
        #          --> Creates JSON files that one and only one
        #              time series (i.e. in some cases a JSON
        #              file resulting from stage 1 is split into
        #              multiple JSON files here in stage 2 if the
        #              stage-1 file had a data table with multiple
        #              columns).
        # Stage 3: Data consolidation
        #          --> Takes all the time series in the JSON files
        #              from stage-2 and consolidate them into 
        #              pandas.DataFrames. In this step any meta
        #              information is neglected. All metrics end
        #              up in one DataFrame, all confidence intervals
        #              in another.
        # Stage 4: Data cleaning
        #          --> Performs a number of data cleaning steps such
        #              as removal of irrelevant metrics, removal
        #              of time series that are too sparse, etc.
        # Stage 5: Data imputation 
        #          --> converts time series with missing data and
        #              irregular time grids into time series all
        #              having values for every year between their
        #              first and last respective year of measurement.
        # Stage 6: Time series decomposition 
        #          --> converts full time series into residuals, which
        #              can actually be used for data analysis.
        # Stage 7: Scaling
        #          --> normlize time series data
        self.stages = [Stage1(input_data=None, 
                              indicator_table = indicator_table,
                              metatable=self.metatable, 
                              stage_id=1, 
                              verbosity=verbosity
                             ),
                       Stage2(input_data=None, 
                              indicator_table = indicator_table,
                              metatable=self.metatable, 
                              stage_id=2, 
                              verbosity=verbosity
                             ),
                       Stage3(input_data=None, 
                              indicator_table = indicator_table,
                              metatable=self.metatable,
                              stage_id=3,
                              verbosity=verbosity
                             ),
                       MonetDataCleaning(input_data=None, 
                                         indicator_table = indicator_table,
                                         metatable=self.metatable,
                                         stage_id=4,
                                         verbosity=verbosity
                                        ),
                       MonetDataImputer(input_data=None, 
                                        indicator_table = indicator_table,
                                        metatable=self.metatable,
                                        stage_id=5,
                                        verbosity=verbosity
                                       ),
                       MonetTSDecomposer(input_data=None,
                                         indicator_table = indicator_table,
                                         metatable=self.metatable,
                                         stage_id=6,
                                         verbosity=verbosity
                                        ),
                       MonetDataScaler(input_data=None,
                                       indicator_table = indicator_table,
                                       metatable=self.metatable,
                                       stage_id=7,
                                       verbosity=verbosity
                                      ),
                      ]
        self.n_stages = len(self.stages)
        self.verbosity = verbosity

        self.force_stage = force_stage
        self.force_dict = {stage_id: False for stage_id in range(1,self.n_stages+1)}
        if force_stage > 0 and force_stage <= self.n_stages:
            for stage_id in range(force_stage, self.n_stages+1):
                self.force_dict[stage_id] = True
        elif force_stage > self.n_stages:
            raise ValueError(f"Value of 'force_stage' is higher than the number of stages in the pipeline ({force_stage}>{self.n_stages}).")

    def _run_stage(self, index: int) -> Any:
        """
        By default, read in the most-processed, available data
        from disk and runs only the remaining stages.
        
        This is a recursive function. By default, the code will
        always check if data corresponding to the output of the
        last processing stage in the "self.stages" stack is available
        on disk. If so, this data will be loaded into memory and the
        function exits. If not, the function keeps checking earlier
        and earlier processing stages in the "self.stages" stack
        recursively, until it finds a stage whose output data is available
        on disk. This is a "checkpoint". The function will then resume
        data transformation from that checkpoint, i.e. it will only
        run the remaining transformation steps.

        Parameters
        ----------
        index : int
            Index of the stage currently being run.

        Returns
        -------
        self.output : Any
            The output of the current transformation stage. The datatype
            of the output critically depends on the transformation stage.
        """
        stage = self.stages[index]

        stage_is_done = stage._is_done()
        force_stage = self.force_dict[index+1]
        
        if stage_is_done and not(force_stage):
            print(f"> Stage {index + 1} ({stage.c_name}) is done. Reading from disk.")
        else:
            if not(stage_is_done):
                print(f"> Stage {index + 1} ({stage.c_name}) not done. ", end="")
            if force_stage:
                print(f"> Forcing recomputation of stage {index + 1}. ", end="")
            if index == 0:
                print("Starting from raw data...")
                stage.input = self.raw_data
            else:
                print("Running prerequisite stage...")
                stage.input = self._run_stage(index - 1)

        if (index == 0 and not(stage_is_done)) or force_stage:
            print(f">> Computing stage {index + 1}...")
        stage.get_data(force=force_stage)
            
        return stage.output

    def resume(self) -> pd.DataFrame:
        """
        Trigger resuming of execution of transformation
        pipeline.

        Returns
        -------
        self.output : pd.DataFrame
            The output of the final transformation stage.
        """
        return self._run_stage(len(self.stages)-1)

    def run(self, stage_id: int|None = None) -> pd.DataFrame:
        """
        Computes or reads the results for each data
        transformation stage.

        Optional
        --------
        stage_id : int [default: None]
            If set, only the stage with id = stage_id
            (1-based) is run (corresponds to a forced
            run).
        
        Returns
        -------
        self.output : pd.DataFrame
            The output of the final transformation stage.
        """
        if stage_id:
            index = stage_id - 1
            self.force_dict[stage_id]=True
            print(f"> Stage {stage_id}:")
            return self._run_stage(index)
        else:
            for index, stage in enumerate(self.stages):
                print(f"> Stage {index + 1}:")
                # Set input
                if index == 0:
                    stage.input = self.raw_data
                else:
                    stage.input = self.stages[index-1].output
    
                # Force re-computations
                force=False
                if (self.force_stage > 0) & (self.force_stage <= index+1):
                    force=True
                stage.get_data(force=force)

            return stage.output

<<<<<<< HEAD
    def create_inspection_plots(self,
                                create: str|List[str] = 'all',
                                write: bool=True
                               ) -> List[Tuple[Figure,Axes]]:
=======
    def collect_results(self) -> Dict[str, pd.DataFrame|List[str]]:
        """
        Collect all the results computed during
        the data transformation into a single
        dictionary.

        Returns
        -------
        all_results : Dict[str, pd.DataFrame|List[str]]
        """
        all_results = {"raw": self.stages[2].output,
                       "clean": self.stages[3].output,
                       "interpolated": self.stages[4].output,
                       "residuals": self.stages[5].output,
                       "zscores": self.stages[6].output
                      }
        
        for stage in self.stages:
            try:
                for (k,v) in stage.additional_results.items():
                    all_results[k] = v
            except KeyError:
                continue

        print("There results can be accessed via the following keys:")
        for k in all_results.keys():
            print(".", k)
            
        return all_results
        

    def create_inspection_plots(self, create: str|List[str] = 'all', write=True):
>>>>>>> ecadc79f
        """
        Create plots for visual inspection of data
        transformation pipeline.

        Can create on or several plots depending
        on input instructions.

        Optional Parameters
        -------------------
        create : str|List[str] [default: 'all']
            List of instructions indicating which
            plots should be created. Must be either
            'all' or one value or a combination of
            values from the following list: 
            
            ['clean vs raw', 
             'interpolated vs clean', 
             'trends vs interpolated', 
             'residuals',
             'zscores'
             ]

        write : bool [default: True]
            If True, saves plot(s) to disk

        Returns
        -------
        figsaxes : List[Tuple[Figure,Axes]]
            The list contains one tuple for every
            entry in the create parameter. Each
            tuple contains a Figure and an Axes
            element.

        Raises
        ------
        ValueError
            If create is of type str but not equal
            to 'all'.

        ValueError
            If create is of type List but any element
            is not in the list

            ['clean vs raw', 
             'interpolated vs clean', 
             'trends vs interpolated', 
             'residuals',
             'zscores']
        """
        monet_data = self.stages[2].output.copy()
        monet_data.index = pd.to_datetime(monet_data.index, format="%Y")
        
        monet_clean = self.stages[3].output.copy()
        monet_clean.index = pd.to_datetime(monet_clean.index, format="%Y")
        
        monet_interpolated = self.stages[4].output.copy()
        monet_interpolated.index = tsa.fractional_years_to_datetime(monet_interpolated.index)
        
        monet_envelopes = self.stages[4].additional_results["uncertainty_envelopes"].copy()
        monet_envelopes.index = tsa.fractional_years_to_datetime(monet_envelopes.index)
        
        monet_residuals = self.stages[5].output.copy()
        monet_trends = self.stages[5].additional_results["trends"].copy()
        monet_zscores = self.stages[6].output.copy()
        
        max_list = ['clean vs raw', 
                    'interpolated vs clean', 
                    'trends vs interpolated', 
                    'residuals',
                    'zscores']

        if isinstance(create, str):
            if create == 'all':
                create = max_list
            else:
                raise ValueError("String-typed value of parameter 'create' must be equal to 'all'.")

        for action in create:
            if not action in max_list:
                raise ValueError(f"Action '{action}' is not valid. Must be one or several of {max_list}.")

        figsaxes = []
        if 'clean vs raw' in create:
            plotpath = self.stages[3].current_stage_fpath / const.clean_vs_raw_plot_fpath if write else None
            fig, ax = plot.plot_data(monet_clean, 
                                     title="Clean vs raw data (clean = red line, raw = black dots)", 
                                     scatter_df=monet_data,
                                     fpath = plotpath
                                    )
            figsaxes.append((fig, ax))

        if 'interpolated vs clean' in create:
            plotpath = self.stages[4].current_stage_fpath / const.interpolated_vs_clean_plot_fpath if write else None
            fig, ax = plot.plot_data(monet_interpolated,
                                     title="GP-interpolated vs clean data (interpolated = red line, clean = black dots)",
                                     scatter_df=monet_clean,
                                     error_df=monet_envelopes,
                                     fpath = plotpath
                                    )
            figsaxes.append((fig, ax))

        if 'trends vs interpolated' in create:
            plotpath = self.stages[5].current_stage_fpath / const.trends_vs_interpolated_plot_fpath if write else None
            fig, ax = plot.plot_data(monet_trends,
                                     title="Trend lines (red) through GP-interpolated data (black dots)",
                                     scatter_df=monet_interpolated,
                                     fpath = plotpath
                                    )
            figsaxes.append((fig, ax))

        if 'residuals' in create:
            plotpath = self.stages[5].current_stage_fpath / const.residuals_plot_fpath if write else None
            fig, ax = plot.plot_data(monet_residuals, 
                                     title="Residuals after detrending GP-interpolated data",
                                     fpath = plotpath
                                    )
            figsaxes.append((fig, ax))

        if 'zscores' in create:
            plotpath = self.stages[6].current_stage_fpath / const.zscores_plot_fpath if write else None
            fig, ax = plot.plot_data(monet_zscores,
                                     title="Normalized residuals of detrended data",
                                     fpath = plotpath
                                    )
            figsaxes.append((fig, ax))

        return figsaxes<|MERGE_RESOLUTION|>--- conflicted
+++ resolved
@@ -1884,12 +1884,6 @@
 
             return stage.output
 
-<<<<<<< HEAD
-    def create_inspection_plots(self,
-                                create: str|List[str] = 'all',
-                                write: bool=True
-                               ) -> List[Tuple[Figure,Axes]]:
-=======
     def collect_results(self) -> Dict[str, pd.DataFrame|List[str]]:
         """
         Collect all the results computed during
@@ -1921,8 +1915,10 @@
         return all_results
         
 
-    def create_inspection_plots(self, create: str|List[str] = 'all', write=True):
->>>>>>> ecadc79f
+    def create_inspection_plots(self,
+                                create: str|List[str] = 'all',
+                                write: bool=True
+                               ) -> List[Tuple[Figure,Axes]]:
         """
         Create plots for visual inspection of data
         transformation pipeline.
